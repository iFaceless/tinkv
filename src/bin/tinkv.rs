--- conflicted
+++ resolved
@@ -5,11 +5,7 @@
 fn main() -> tinkv::Result<()> {
     pretty_env_logger::init();
     let mut store = Store::open(".tinkv")?;
-<<<<<<< HEAD
-    for i in 0..10 {
-=======
     for i in 0..2 {
->>>>>>> 31cdccf4
         let k = format!("key_{}", i);
         let v = format!("value_{}_{}", i, tinkv::util::current_timestamp());
         store.set(k.as_bytes(), v.as_bytes())?;
@@ -18,11 +14,7 @@
 
     println!("initial: {:?}", store.stats());
 
-<<<<<<< HEAD
-    let v = store.get("key_1".as_bytes())?.unwrap();
-=======
     let v = store.get("key_1".as_bytes())?.unwrap_or_default();
->>>>>>> 31cdccf4
     println!("key_1 => {:?}", String::from_utf8_lossy(&v));
 
     store.set("hello".as_bytes(), "tinkv".as_bytes())?;
